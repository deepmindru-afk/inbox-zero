--- conflicted
+++ resolved
@@ -77,16 +77,11 @@
     "lint": {},
     "dev": {
       "cache": false,
-<<<<<<< HEAD
-      "persistent": true,
-      "args": ["--host", "0.0.0.0"]
-=======
       "persistent": true
     },
     "//#format-and-lint": {},
     "//#format-and-lint:fix": {
       "cache": false
->>>>>>> c229c4f1
     }
   }
 }