--- conflicted
+++ resolved
@@ -198,12 +198,6 @@
     categoryFilterType: null,
     conditionalOperator: LogicalOperator.AND,
     type: null,
-<<<<<<< HEAD
-    trackReplies: null,
-    draftReplies: null,
-    draftRepliesInstructions: null,
-=======
->>>>>>> aa4fd3ff
   };
 }
 
@@ -214,11 +208,6 @@
 }): ParsedMessage {
   return {
     id: "id",
-<<<<<<< HEAD
-    from,
-    subject,
-    content,
-=======
     threadId: "thread-id",
     snippet: "",
     attachments: [],
@@ -237,7 +226,6 @@
       "message-id": "message-id",
       // ...message.headers,
     },
->>>>>>> aa4fd3ff
   };
 }
 
