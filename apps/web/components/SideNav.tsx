--- conflicted
+++ resolved
@@ -33,19 +33,6 @@
     icon: Users2Icon,
   },
   {
-<<<<<<< HEAD
-    name: "Cold Email Blocker",
-    href: "/cold-email-blocker",
-    icon: ShieldCheckIcon,
-  },
-  {
-    name: "Analytics",
-    href: "/stats",
-    icon: BarChartBigIcon,
-  },
-  {
-=======
->>>>>>> 427f9b7b
     name: "AI Automation",
     href: "/automation",
     icon: SparklesIcon,
