"use client";

import { memo, useState } from "react";
import type { UseChatHelpers } from "@ai-sdk/react";
import { AnimatePresence, motion } from "framer-motion";
import { SparklesIcon } from "lucide-react";
import equal from "fast-deep-equal";
import { Markdown } from "./markdown";
import { cn } from "@/utils";
import { MessageEditor } from "./message-editor";
import { MessageReasoning } from "./message-reasoning";
import {
  AddToKnowledgeBase,
  BasicToolInfo,
  CreatedRuleToolCard,
  UpdateAbout,
  UpdatedLearnedPatterns,
  UpdatedRuleActions,
  UpdatedRuleConditions,
} from "@/components/assistant-chat/tools";
import type { ChatMessage } from "@/components/assistant-chat/types";

const PurePreviewMessage = ({
  message,
  isLoading,
  setMessages,
  regenerate,
}: {
  message: ChatMessage;
  isLoading: boolean;
  setMessages: UseChatHelpers<ChatMessage>["setMessages"];
  regenerate: UseChatHelpers<ChatMessage>["regenerate"];
}) => {
  const [mode, setMode] = useState<"view" | "edit">("view");

  return (
    <AnimatePresence>
      <motion.div
        data-testid={`message-${message.role}`}
        className="group/message mx-auto w-full max-w-3xl px-4"
        initial={{ y: 5, opacity: 0 }}
        animate={{ y: 0, opacity: 1 }}
        data-role={message.role}
      >
        <div
          className={cn(
            "flex w-full gap-4 group-data-[role=user]/message:ml-auto group-data-[role=user]/message:max-w-2xl",
            {
              "w-full": mode === "edit",
              "group-data-[role=user]/message:w-fit": mode !== "edit",
            },
          )}
        >
          {message.role === "assistant" && (
            <div className="flex size-8 shrink-0 items-center justify-center rounded-full bg-background ring-1 ring-border">
              <div className="translate-y-px">
                <SparklesIcon size={14} />
              </div>
            </div>
          )}

          <div className="flex w-full flex-col gap-4">
            {message.parts?.map((part, index) => {
              const { type } = part;
              const key = `message-${message.id}-part-${index}`;

              if (type === "reasoning") {
                return (
                  <MessageReasoning
                    key={key}
                    isLoading={isLoading}
                    reasoning={part.text}
                  />
                );
              }

              if (type === "text") {
                if (mode === "view") {
                  return (
                    <div key={key} className="flex flex-row items-start gap-2">
                      <div
                        data-testid="message-content"
                        className={cn("flex flex-col gap-4", {
                          "rounded-xl bg-primary px-3 py-2 text-primary-foreground":
                            message.role === "user",
                        })}
                      >
                        <Markdown>{part.text}</Markdown>
                      </div>
                    </div>
                  );
                }

                if (mode === "edit") {
                  return (
                    <div key={key} className="flex flex-row items-start gap-2">
                      <div className="size-8" />

                      <MessageEditor
                        key={message.id}
                        message={message}
                        setMode={setMode}
                        setMessages={setMessages}
                        regenerate={regenerate}
                      />
                    </div>
                  );
                }
              }

              if (type === "tool-getUserRulesAndSettings") {
                const { toolCallId, state } = part;

<<<<<<< HEAD
                if (state === "call") {
                  return <Skeleton key={toolCallId} className="h-16 w-full" />;
=======
                if (state === "input-available") {
                  return <BasicToolInfo text="Reading rules and settings..." />;
>>>>>>> 0cb6d90a
                }

                if (state === "output-available") {
                  const { output } = part;

                  if ("error" in output) {
                    return (
                      <ErrorToolCard
                        key={toolCallId}
                        error={String(output.error)}
                      />
                    );
                  }

                  return <BasicToolInfo text="Read rules and settings" />;
                }
              }

              if (type === "tool-getLearnedPatterns") {
                const { toolCallId, state } = part;

                if (state === "input-available") {
                  return <BasicToolInfo text="Reading learned patterns..." />;
                }

                if (state === "output-available") {
                  const { output } = part;

                  if ("error" in output) {
                    return (
                      <ErrorToolCard
                        key={toolCallId}
                        error={String(output.error)}
                      />
                    );
                  }

                  return <BasicToolInfo text="Read learned patterns" />;
                }
              }

              if (type === "tool-createRule") {
                const { toolCallId, state } = part;

                if (state === "input-available") {
                  return (
                    <BasicToolInfo
                      text={`Creating rule "${part.input.name}"...`}
                    />
                  );
                }

                if (state === "output-available") {
                  const { output } = part;

                  if ("error" in output) {
                    return (
                      <ErrorToolCard
                        key={toolCallId}
                        error={String(output.error)}
                      />
                    );
                  }

                  return (
                    <CreatedRuleToolCard
                      args={part.input}
                      ruleId={output.ruleId}
                    />
                  );
                }
              }

              if (type === "tool-updateRuleConditions") {
                const { toolCallId, state } = part;

                if (state === "input-available") {
                  return (
                    <BasicToolInfo
                      text={`Updating rule "${part.input.ruleName}" conditions...`}
                    />
                  );
                }

                if (state === "output-available") {
                  const { output } = part;

                  if ("error" in output) {
                    return (
                      <ErrorToolCard
                        key={toolCallId}
                        error={String(output.error)}
                      />
                    );
                  }

                  return (
                    <UpdatedRuleConditions
                      args={part.input}
                      ruleId={output.ruleId}
                      originalConditions={output.originalConditions}
                      updatedConditions={output.updatedConditions}
                    />
                  );
                }
              }

              if (type === "tool-updateRuleActions") {
                const { toolCallId, state } = part;

                if (state === "input-available") {
                  return (
                    <BasicToolInfo
                      text={`Updating rule "${part.input.ruleName}" actions...`}
                    />
                  );
                }

                if (state === "output-available") {
                  const { output } = part;

                  if ("error" in output) {
                    return (
                      <ErrorToolCard
                        key={toolCallId}
                        error={String(output.error)}
                      />
                    );
                  }

                  return (
                    <UpdatedRuleActions
                      args={part.input}
                      ruleId={output.ruleId}
                      originalActions={output.originalActions}
                      updatedActions={output.updatedActions}
                    />
                  );
                }
              }

              if (type === "tool-updateLearnedPatterns") {
                const { toolCallId, state } = part;

                if (state === "input-available") {
                  return (
                    <BasicToolInfo
                      text={`Updating learned patterns for rule "${part.input.ruleName}"...`}
                    />
                  );
                }

                if (state === "output-available") {
                  const { output } = part;

                  if ("error" in output) {
                    return (
                      <ErrorToolCard
                        key={toolCallId}
                        error={String(output.error)}
                      />
                    );
                  }

                  return (
                    <UpdatedLearnedPatterns
                      args={part.input}
                      ruleId={output.ruleId}
                    />
                  );
                }
              }

              if (type === "tool-updateAbout") {
                const { toolCallId, state } = part;

                if (state === "input-available") {
                  return <BasicToolInfo text="Updating about..." />;
                }

                if (state === "output-available") {
                  const { output } = part;

                  if ("error" in output) {
                    return (
                      <ErrorToolCard
                        key={toolCallId}
                        error={String(output.error)}
                      />
                    );
                  }

                  return <UpdateAbout args={part.input} />;
                }
              }

              if (type === "tool-addToKnowledgeBase") {
                const { toolCallId, state } = part;

                if (state === "input-available") {
                  return <BasicToolInfo text="Adding to knowledge base..." />;
                }

                if (state === "output-available") {
                  const { output } = part;

                  if ("error" in output) {
                    return (
                      <ErrorToolCard
                        key={toolCallId}
                        error={String(output.error)}
                      />
                    );
                  }

                  return <AddToKnowledgeBase args={part.input} />;
                }
              }
            })}
          </div>
        </div>
      </motion.div>
    </AnimatePresence>
  );
};

function ErrorToolCard({ error }: { error: string }) {
  return <div className="rounded border p-2 text-red-500">Error: {error}</div>;
}

export const PreviewMessage = memo(
  PurePreviewMessage,
  (prevProps, nextProps) => {
    if (prevProps.isLoading !== nextProps.isLoading) return false;
    if (prevProps.message.id !== nextProps.message.id) return false;
    if (!equal(prevProps.message.parts, nextProps.message.parts)) return false;

    return true;
  },
);

export const ThinkingMessage = () => {
  const role = "assistant";

  return (
    <motion.div
      data-testid="message-assistant-loading"
      className="group/message mx-auto w-full max-w-3xl px-4"
      initial={{ y: 5, opacity: 0 }}
      animate={{ y: 0, opacity: 1, transition: { delay: 1 } }}
      data-role={role}
    >
      <div
        className={cn(
          "flex w-full gap-4 rounded-xl group-data-[role=user]/message:ml-auto group-data-[role=user]/message:w-fit group-data-[role=user]/message:max-w-2xl group-data-[role=user]/message:px-3 group-data-[role=user]/message:py-2",
          {
            "group-data-[role=user]/message:bg-muted": true,
          },
        )}
      >
        <div className="flex size-8 shrink-0 items-center justify-center rounded-full ring-1 ring-border">
          <SparklesIcon size={14} />
        </div>

        <div className="flex w-full flex-col gap-2">
          <div className="flex flex-col gap-4 text-muted-foreground">
            Thinking...
          </div>
        </div>
      </div>
    </motion.div>
  );
};<|MERGE_RESOLUTION|>--- conflicted
+++ resolved
@@ -111,13 +111,13 @@
               if (type === "tool-getUserRulesAndSettings") {
                 const { toolCallId, state } = part;
 
-<<<<<<< HEAD
-                if (state === "call") {
-                  return <Skeleton key={toolCallId} className="h-16 w-full" />;
-=======
-                if (state === "input-available") {
-                  return <BasicToolInfo text="Reading rules and settings..." />;
->>>>>>> 0cb6d90a
+                if (state === "input-available") {
+                  return (
+                    <BasicToolInfo
+                      key={toolCallId}
+                      text="Reading rules and settings..."
+                    />
+                  );
                 }
 
                 if (state === "output-available") {
