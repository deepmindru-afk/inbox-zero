import type { z } from "zod";
import {
  APICallError,
  type ModelMessage,
  type Tool,
  type JSONValue,
  generateObject,
  generateText,
  RetryError,
  streamText,
  smoothStream,
  stepCountIs,
  type StreamTextOnFinishCallback,
  type StreamTextOnStepFinishCallback,
} from "ai";
import { env } from "@/env";
import { saveAiUsage } from "@/utils/usage";
import { Provider } from "@/utils/llms/config";
import type { UserAIFields } from "@/utils/llms/types";
import { addUserErrorMessage, ErrorType } from "@/utils/error-messages";
import {
  captureException,
  isAnthropicInsufficientBalanceError,
  isAWSThrottlingError,
  isIncorrectOpenAIAPIKeyError,
  isInvalidOpenAIModelError,
  isOpenAIAPIKeyDeactivatedError,
  isOpenAIRetryError,
  isServiceUnavailableError,
} from "@/utils/error";
import { sleep } from "@/utils/sleep";
import { getModel, type ModelType } from "@/utils/llms/model";
import { createScopedLogger } from "@/utils/logger";

const logger = createScopedLogger("llms");

const commonOptions: {
  experimental_telemetry: { isEnabled: boolean };
  headers?: Record<string, string>;
  providerOptions?: Record<string, Record<string, JSONValue>>;
} = { experimental_telemetry: { isEnabled: true } };

export async function chatCompletion({
  userAi,
  modelType = "default",
  prompt,
  system,
  userEmail,
  usageLabel,
}: {
  userAi: UserAIFields;
  modelType?: ModelType;
  prompt: string;
  system?: string;
  userEmail: string;
  usageLabel: string;
}) {
  try {
    const { provider, model, llmModel, providerOptions } = getModel(
      userAi,
      modelType,
    );

    const result = await generateText({
      model: llmModel,
      prompt,
      system,
      providerOptions,
      ...commonOptions,
    });

    if (result.usage) {
      await saveAiUsage({
        email: userEmail,
        usage: result.usage,
        provider,
        model,
        label: usageLabel,
      });
    }

    return result;
  } catch (error) {
    await handleError(error, userEmail);
    throw error;
  }
}

type ChatCompletionObjectArgs<T> = {
  userAi: UserAIFields;
  modelType?: ModelType;
  schema: z.Schema<T>;
  userEmail: string;
  usageLabel: string;
} & (
  | {
      system?: string;
      prompt: string;
      messages?: never;
    }
  | {
      system?: never;
      prompt?: never;
      messages: ModelMessage[];
    }
);

export async function chatCompletionObject<T>(
  options: ChatCompletionObjectArgs<T>,
) {
  return withBackupModel(chatCompletionObjectInternal, options);
}

async function chatCompletionObjectInternal<T>({
  userAi,
  modelType,
  system,
  prompt,
  messages,
  schema,
  userEmail,
  usageLabel,
}: ChatCompletionObjectArgs<T>) {
  try {
    const { provider, model, llmModel, providerOptions } = getModel(
      userAi,
      modelType,
    );

    const result = await generateObject({
      model: llmModel,
      system,
      prompt,
      messages,
      schema,
      output: "object",
      providerOptions,
      ...commonOptions,
    });

    if (result.usage) {
      await saveAiUsage({
        email: userEmail,
        usage: result.usage,
        provider,
        model,
        label: usageLabel,
      });
    }

    return result;
  } catch (error) {
    await handleError(error, userEmail);
    throw error;
  }
}

export async function chatCompletionStream({
  userAi,
  modelType,
  system,
  prompt,
  messages,
  tools,
  maxSteps,
  userEmail,
  usageLabel: label,
  onFinish,
  onStepFinish,
}: {
  userAi: UserAIFields;
  modelType?: ModelType;
  system?: string;
  prompt?: string;
  messages?: ModelMessage[];
  tools?: Record<string, Tool>;
  maxSteps?: number;
  userEmail: string;
  usageLabel: string;
  onFinish?: StreamTextOnFinishCallback<Record<string, Tool>>;
  onStepFinish?: StreamTextOnStepFinishCallback<Record<string, Tool>>;
}) {
  const { provider, model, llmModel, providerOptions } = getModel(
    userAi,
    modelType,
  );

  const result = streamText({
    model: llmModel,
    system,
    prompt,
    messages,
    tools,
    stopWhen: maxSteps ? stepCountIs(maxSteps) : undefined,
    providerOptions,
    ...commonOptions,
    experimental_transform: smoothStream({ chunking: "word" }),
    onStepFinish,
    onFinish: async (result) => {
      const usagePromise = saveAiUsage({
        email: userEmail,
        provider,
        model,
        usage: result.usage,
        label,
      });

      const finishPromise = onFinish?.(result);

      await Promise.all([usagePromise, finishPromise]);
    },
    onError: (error) => {
      logger.error("Error in chat completion stream", {
        userEmail,
        error,
      });
      captureException(
        error,
        {
          extra: { label },
        },
        userEmail,
      );
    },
  });

  return result;
}

type ChatCompletionToolsArgs = {
  userAi: UserAIFields;
  modelType?: ModelType;
  tools: Record<string, Tool>;
  maxSteps?: number;
  label: string;
  userEmail: string;
} & (
  | {
      system?: string;
      prompt: string;
      messages?: never;
    }
  | {
      system?: never;
      prompt?: never;
      messages: ModelMessage[];
    }
);

export async function chatCompletionTools(options: ChatCompletionToolsArgs) {
  return withBackupModel(chatCompletionToolsInternal, options);
}

async function chatCompletionToolsInternal({
  userAi,
  modelType,
  system,
  prompt,
  messages,
  tools,
  maxSteps,
  label,
  userEmail,
}: ChatCompletionToolsArgs) {
  try {
    const { provider, model, llmModel, providerOptions } = getModel(
      userAi,
      modelType,
    );

    const result = await generateText({
      model: llmModel,
      tools,
      toolChoice: "required",
      system,
      prompt,
      messages,
      stopWhen: maxSteps ? stepCountIs(maxSteps) : undefined,
      providerOptions,
      ...commonOptions,
    });

    if (result.usage) {
      await saveAiUsage({
        email: userEmail,
        usage: result.usage,
        provider,
        model,
        label,
      });
    }

    return result;
  } catch (error) {
    await handleError(error, userEmail);
    throw error;
  }
}

// not in use atm
<<<<<<< HEAD
// async function streamCompletionTools({
//   userAi,
//   useEconomyModel,
//   prompt,
//   system,
//   tools,
//   maxSteps,
//   userEmail,
//   label,
//   onFinish,
// }: {
//   userAi: UserAIFields;
//   useEconomyModel?: boolean;
//   prompt: string;
//   system?: string;
//   tools: Record<string, Tool>;
//   maxSteps?: number;
//   userEmail: string;
//   label: string;
//   onFinish?: (text: string) => Promise<void>;
// }) {
//   const { provider, model, llmModel, providerOptions } = getModel(
//     userAi,
//     useEconomyModel,
//   );

//   const result = streamText({
//     model: llmModel,
//     tools,
//     toolChoice: "required",
//     prompt,
//     system,
//     stopWhen: maxSteps ? stepCountIs(maxSteps) : undefined,
//     providerOptions,
//     ...commonOptions,
//     onFinish: async ({ usage, text }) => {
//       const usagePromise = saveAiUsage({
//         email: userEmail,
//         provider,
//         model,
//         usage,
//         label,
//       });

//       const finishPromise = onFinish?.(text);

//       await Promise.all([usagePromise, finishPromise]);
//     },
//   });

//   return result;
// }
=======
async function _streamCompletionTools({
  userAi,
  modelType,
  prompt,
  system,
  tools,
  maxSteps,
  userEmail,
  label,
  onFinish,
}: {
  userAi: UserAIFields;
  modelType?: ModelType;
  prompt: string;
  system?: string;
  tools: Record<string, Tool>;
  maxSteps?: number;
  userEmail: string;
  label: string;
  onFinish?: (text: string) => Promise<void>;
}) {
  const { provider, model, llmModel, providerOptions } = getModel(
    userAi,
    modelType,
  );

  const result = await streamText({
    model: llmModel,
    tools,
    toolChoice: "required",
    prompt,
    system,
    maxSteps,
    providerOptions,
    ...commonOptions,
    onFinish: async ({ usage, text }) => {
      await saveAiUsage({
        email: userEmail,
        provider,
        model,
        usage,
        label,
      });

      if (onFinish) await onFinish(text);
    },
  });

  return result;
}
>>>>>>> fcbca06f

// NOTE: Think we can just switch this out for p-retry that we already use in the project
export async function withRetry<T>(
  fn: () => Promise<T>,
  {
    retryIf,
    maxRetries,
    delayMs,
  }: {
    retryIf: (error: unknown) => boolean;
    maxRetries: number;
    delayMs: number;
  },
): Promise<T> {
  let attempts = 0;
  let lastError: unknown;

  while (attempts < maxRetries) {
    try {
      return await fn();
    } catch (error) {
      attempts++;
      lastError = error;

      if (retryIf(error)) {
        logger.warn("Operation failed. Retrying...", {
          attempts,
          error,
        });

        if (attempts < maxRetries) {
          await sleep(delayMs);
          continue;
        }
      }

      throw error;
    }
  }

  throw lastError;
}

// Helps when service is unavailable / throttled / rate limited
async function withBackupModel<T, Args extends { userAi: UserAIFields }>(
  fn: (args: Args) => Promise<T>,
  args: Args,
): Promise<T> {
  try {
    return await fn(args);
  } catch (error) {
    if (
      env.USE_BACKUP_MODEL &&
      (isServiceUnavailableError(error) || isAWSThrottlingError(error))
    ) {
      return await fn({
        ...args,
        userAi: {
          aiProvider: Provider.ANTHROPIC,
          aiModel: env.NEXT_PUBLIC_BEDROCK_ANTHROPIC_BACKUP_MODEL,
          aiApiKey: args.userAi.aiApiKey,
        },
      });
    }
    throw error;
  }
}

async function handleError(error: unknown, userEmail: string) {
  if (APICallError.isInstance(error)) {
    if (isIncorrectOpenAIAPIKeyError(error)) {
      return await addUserErrorMessage(
        userEmail,
        ErrorType.INCORRECT_OPENAI_API_KEY,
        error.message,
      );
    }

    if (isInvalidOpenAIModelError(error)) {
      return await addUserErrorMessage(
        userEmail,
        ErrorType.INVALID_OPENAI_MODEL,
        error.message,
      );
    }

    if (isOpenAIAPIKeyDeactivatedError(error)) {
      return await addUserErrorMessage(
        userEmail,
        ErrorType.OPENAI_API_KEY_DEACTIVATED,
        error.message,
      );
    }

    if (RetryError.isInstance(error) && isOpenAIRetryError(error)) {
      return await addUserErrorMessage(
        userEmail,
        ErrorType.OPENAI_RETRY_ERROR,
        error.message,
      );
    }

    if (isAnthropicInsufficientBalanceError(error)) {
      return await addUserErrorMessage(
        userEmail,
        ErrorType.ANTHROPIC_INSUFFICIENT_BALANCE,
        error.message,
      );
    }
  }
}<|MERGE_RESOLUTION|>--- conflicted
+++ resolved
@@ -298,10 +298,9 @@
 }
 
 // not in use atm
-<<<<<<< HEAD
-// async function streamCompletionTools({
+// async function _streamCompletionTools({
 //   userAi,
-//   useEconomyModel,
+//   modelType,
 //   prompt,
 //   system,
 //   tools,
@@ -311,7 +310,7 @@
 //   onFinish,
 // }: {
 //   userAi: UserAIFields;
-//   useEconomyModel?: boolean;
+//   modelType?: ModelType;
 //   prompt: string;
 //   system?: string;
 //   tools: Record<string, Tool>;
@@ -322,7 +321,7 @@
 // }) {
 //   const { provider, model, llmModel, providerOptions } = getModel(
 //     userAi,
-//     useEconomyModel,
+//     modelType,
 //   );
 
 //   const result = streamText({
@@ -351,58 +350,6 @@
 
 //   return result;
 // }
-=======
-async function _streamCompletionTools({
-  userAi,
-  modelType,
-  prompt,
-  system,
-  tools,
-  maxSteps,
-  userEmail,
-  label,
-  onFinish,
-}: {
-  userAi: UserAIFields;
-  modelType?: ModelType;
-  prompt: string;
-  system?: string;
-  tools: Record<string, Tool>;
-  maxSteps?: number;
-  userEmail: string;
-  label: string;
-  onFinish?: (text: string) => Promise<void>;
-}) {
-  const { provider, model, llmModel, providerOptions } = getModel(
-    userAi,
-    modelType,
-  );
-
-  const result = await streamText({
-    model: llmModel,
-    tools,
-    toolChoice: "required",
-    prompt,
-    system,
-    maxSteps,
-    providerOptions,
-    ...commonOptions,
-    onFinish: async ({ usage, text }) => {
-      await saveAiUsage({
-        email: userEmail,
-        provider,
-        model,
-        usage,
-        label,
-      });
-
-      if (onFinish) await onFinish(text);
-    },
-  });
-
-  return result;
-}
->>>>>>> fcbca06f
 
 // NOTE: Think we can just switch this out for p-retry that we already use in the project
 export async function withRetry<T>(
