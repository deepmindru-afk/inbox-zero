--- conflicted
+++ resolved
@@ -30,12 +30,9 @@
 import { isPremium } from "@/utils/premium";
 import { cancelPremium, upgradeToPremium } from "@/utils/premium/server";
 import { ChangePremiumStatusOptions } from "@/app/(app)/admin/validation";
-<<<<<<< HEAD
 import { archiveThread } from "@/utils/gmail/label";
-=======
 import { updateSubscriptionItemQuantity } from "@/app/api/lemon-squeezy/api";
 import { captureException } from "@/utils/error";
->>>>>>> 06bd411e
 
 export async function createFilterFromPromptAction(body: PromptQuery) {
   return createFilterFromPrompt(body);
@@ -327,7 +324,6 @@
   }
 }
 
-<<<<<<< HEAD
 export async function archiveThreadAction(threadId: string) {
   const session = await auth();
   if (!session?.user.email) throw new Error("Not logged in");
@@ -335,7 +331,8 @@
   const gmail = getGmailClient(session);
 
   return await archiveThread({ gmail, threadId });
-=======
+}
+
 export async function updateMultiAccountPremium(emails: string[]) {
   const session = await auth();
   if (!session?.user.id) throw new Error("Not logged in");
@@ -429,5 +426,4 @@
   const tier2Rank = tier2 ? tierRanking[tier2] : 0;
 
   return tier1Rank > tier2Rank;
->>>>>>> 06bd411e
 }