<<<<<<< HEAD
import { INBOX_LABEL_ID } from "@/utils/label";
import { gmail_v1 } from "googleapis";
=======
import { type gmail_v1 } from "googleapis";
>>>>>>> 06bd411e

export async function labelThread(options: {
  gmail: gmail_v1.Gmail;
  threadId: string;
  labelId: string;
}) {
  const { gmail, threadId, labelId } = options;

  return gmail.users.threads.modify({
    userId: "me",
    id: threadId,
    requestBody: {
      addLabelIds: [labelId],
    },
  });
}

export async function archiveThread(options: {
  gmail: gmail_v1.Gmail;
  threadId: string;
}) {
  const { gmail, threadId } = options;

  return gmail.users.threads.modify({
    userId: "me",
    id: threadId,
    requestBody: {
      removeLabelIds: [INBOX_LABEL_ID],
    },
  });
}

export async function labelMessage(options: {
  gmail: gmail_v1.Gmail;
  messageId: string;
  addLabelIds?: string[];
  removeLabelIds?: string[];
}) {
  const { gmail, messageId, addLabelIds, removeLabelIds } = options;

  return gmail.users.messages.modify({
    userId: "me",
    id: messageId,
    requestBody: { addLabelIds, removeLabelIds },
  });
}<|MERGE_RESOLUTION|>--- conflicted
+++ resolved
@@ -1,9 +1,5 @@
-<<<<<<< HEAD
 import { INBOX_LABEL_ID } from "@/utils/label";
-import { gmail_v1 } from "googleapis";
-=======
 import { type gmail_v1 } from "googleapis";
->>>>>>> 06bd411e
 
 export async function labelThread(options: {
   gmail: gmail_v1.Gmail;
