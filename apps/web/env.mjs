import { createEnv } from "@t3-oss/env-nextjs";
import { z } from "zod";

export const env = createEnv({
  server: {
    NODE_ENV: z.enum(["development", "production", "test"]),
    DATABASE_URL: z.string().url(),
    NEXTAUTH_URL: z.string().min(1),
    NEXTAUTH_SECRET: z.string().min(1),
    GOOGLE_CLIENT_ID: z.string().min(1),
    GOOGLE_CLIENT_SECRET: z.string().min(1),
    OPENAI_API_KEY: z.string().min(1),
    UPSTASH_REDIS_URL: z.string().min(1),
    UPSTASH_REDIS_TOKEN: z.string().min(1),
    GOOGLE_PUBSUB_TOPIC_NAME: z.string().min(1),
    BASELIME_PROJECT_NAME: z.string().optional(),
    BASELIME_KEY: z.string().optional(),
    LOG_ZOD_ERRORS: z.coerce.boolean().optional(),
    LEMON_SQUEEZY_API_SECRET: z.string(),
    LEMON_SQUEEZY_SIGNING_SECRET: z.string(),
    TINYBIRD_TOKEN: z.string(),
    TINYBIRD_BASE_URL: z.string(),
    ENCRYPT_SECRET: z.string().optional(),
    ENCRYPT_SALT: z.string().optional(),
    POSTHOG_API_SECRET: z.string().optional(),
    POSTHOG_PROJECT_ID: z.string().optional(),
    RESEND_API_KEY: z.string().optional(),
    CRON_SECRET: z.string().optional(),
  },
  client: {
    NEXT_PUBLIC_PRO_PAYMENT_LINK: z.string().min(1),
    NEXT_PUBLIC_ENTERPRISE_PAYMENT_LINK: z.string().min(1),
    NEXT_PUBLIC_POSTHOG_KEY: z.string().optional(),
    NEXT_PUBLIC_POSTHOG_ONBOARDING_SURVEY_ID: z.string().optional(),
<<<<<<< HEAD
    NEXT_PUBLIC_BASE_URL: z.string().default("https://www.getinboxzero.com"),
=======
    NEXT_PUBLIC_BASE_URL: z.string().default("https://getinboxzero.com"),
    NEXT_PUBLIC_CONTACTS_ENABLED: z.boolean().default(false),
>>>>>>> 482b9e7b
  },
  // For Next.js >= 13.4.4, you only need to destructure client variables:
  experimental__runtimeEnv: {
    NEXT_PUBLIC_PRO_PAYMENT_LINK: process.env.NEXT_PUBLIC_PRO_PAYMENT_LINK,
    NEXT_PUBLIC_ENTERPRISE_PAYMENT_LINK:
      process.env.NEXT_PUBLIC_ENTERPRISE_PAYMENT_LINK,
    NEXT_PUBLIC_POSTHOG_KEY: process.env.NEXT_PUBLIC_POSTHOG_KEY,
    NEXT_PUBLIC_POSTHOG_ONBOARDING_SURVEY_ID:
      process.env.NEXT_PUBLIC_POSTHOG_ONBOARDING_SURVEY_ID,
    NEXT_PUBLIC_BASE_URL: process.env.NEXT_PUBLIC_BASE_URL,
    NEXT_PUBLIC_CONTACTS_ENABLED: process.env.NEXT_PUBLIC_CONTACTS_ENABLED,
  },
});<|MERGE_RESOLUTION|>--- conflicted
+++ resolved
@@ -32,12 +32,8 @@
     NEXT_PUBLIC_ENTERPRISE_PAYMENT_LINK: z.string().min(1),
     NEXT_PUBLIC_POSTHOG_KEY: z.string().optional(),
     NEXT_PUBLIC_POSTHOG_ONBOARDING_SURVEY_ID: z.string().optional(),
-<<<<<<< HEAD
     NEXT_PUBLIC_BASE_URL: z.string().default("https://www.getinboxzero.com"),
-=======
-    NEXT_PUBLIC_BASE_URL: z.string().default("https://getinboxzero.com"),
     NEXT_PUBLIC_CONTACTS_ENABLED: z.boolean().default(false),
->>>>>>> 482b9e7b
   },
   // For Next.js >= 13.4.4, you only need to destructure client variables:
   experimental__runtimeEnv: {
