import Link from "next/link";
import { Shield, Tag, Archive, Check, Zap } from "lucide-react";
import { auth } from "@/app/api/auth/[...nextauth]/auth";
import prisma from "@/utils/prisma";
<<<<<<< HEAD
import { PageHeading, SectionDescription } from "@/components/Typography";
=======
import { LoadStats } from "@/providers/StatLoaderProvider";
>>>>>>> 3be8c9a3

export default async function SetupPage() {
  const session = await auth();
  const userId = session?.user.id;
  if (!userId) throw new Error("Not authenticated");

  const user = await prisma.user.findUnique({
    where: { id: userId },
    select: {
      coldEmailBlocker: true,
      rules: { select: { trackReplies: true } },
      newsletters: {
        where: { status: { not: null } },
        take: 1,
      },
    },
  });

  if (!user) throw new Error("User not found");

  const isReplyTrackerConfigured = user.rules.some((rule) => rule.trackReplies);
  const isColdEmailBlockerConfigured = !!user.coldEmailBlocker;
  const isAiAssistantConfigured = user.rules.some((rule) => !rule.trackReplies);
  const isBulkUnsubscribeConfigured = user.newsletters.length > 0;
  return (
    <>
      <SetupContent
        isReplyTrackerConfigured={isReplyTrackerConfigured}
        isColdEmailBlockerConfigured={isColdEmailBlockerConfigured}
        isAiAssistantConfigured={isAiAssistantConfigured}
        isBulkUnsubscribeConfigured={isBulkUnsubscribeConfigured}
      />
      <LoadStats loadBefore showToast={false} />
    </>
  );
}

function SetupContent({
  isReplyTrackerConfigured,
  isColdEmailBlockerConfigured,
  isAiAssistantConfigured,
  isBulkUnsubscribeConfigured,
}: {
  isReplyTrackerConfigured: boolean;
  isColdEmailBlockerConfigured: boolean;
  isBulkUnsubscribeConfigured: boolean;
  isAiAssistantConfigured: boolean;
}) {
  const steps = [
    isReplyTrackerConfigured,
    isColdEmailBlockerConfigured,
    isBulkUnsubscribeConfigured,
    isAiAssistantConfigured,
  ];
  const completedSteps = steps.filter(Boolean);

  // Calculate progress percentage
  const totalSteps = steps.length;
  const completedCount = completedSteps.length;
  const progressPercentage = (completedCount / totalSteps) * 100;

  // force light mode on this for now
  return (
    <div className="bg-slate-50">
      <div className="mx-auto flex min-h-screen w-full max-w-3xl flex-col p-6">
        <div className="mb-8">
          <PageHeading className="dark:text-slate-800">
            Set up Inbox Zero
          </PageHeading>
          <SectionDescription className="text-base dark:text-slate-600">
            Complete these steps to get the most out of your email experience
          </SectionDescription>
        </div>

        {/* Progress indicator */}
        <div className="mb-6 rounded-lg bg-white p-4 shadow-sm">
          <div className="mb-2 flex items-center justify-between">
            <span className="font-semibold text-gray-800">Setup progress</span>
            <span className="text-sm text-gray-600">
              {completedCount} of {totalSteps} completed
            </span>
          </div>
          <div className="h-2.5 w-full rounded-full bg-gray-200">
            <div
              className="h-2.5 rounded-full bg-blue-500"
              style={{ width: `${progressPercentage}%` }}
            />
          </div>
        </div>

        {/* Setup steps checklist */}
        <div className="mb-6 overflow-hidden rounded-lg bg-white shadow-sm">
          <div className="border-b border-gray-100 p-4">
            <h2 className="font-semibold text-gray-800">Complete your setup</h2>
          </div>

          <StepItem
            href="/reply-zero"
            icon={<Zap size={20} />}
            iconBg="bg-blue-100"
            iconColor="text-blue-500"
            title="Enable Reply Zero"
            description="Track emails needing replies & follow-ups. Get AI-drafted responses"
            timeEstimate="30 seconds"
            completed={isReplyTrackerConfigured}
          />

          <StepItem
            href="/cold-email-blocker"
            icon={<Shield size={20} />}
            iconBg="bg-orange-100"
            iconColor="text-orange-500"
            title="Enable Cold Email Blocker"
            description="Filter out unsolicited messages"
            timeEstimate="30 seconds"
            completed={isColdEmailBlockerConfigured}
          />

          <StepItem
            href="/bulk-unsubscribe"
            icon={<Archive size={20} />}
            iconBg="bg-purple-100"
            iconColor="text-purple-500"
            title="Unsubscribe from emails you don't read"
            description="Easily unsubscribe from unwanted newsletters"
            timeEstimate="5 minutes"
            completed={isBulkUnsubscribeConfigured}
            actionButton="View"
          />

          <StepItem
            href="/automation"
            icon={<Tag size={20} />}
            iconBg="bg-green-100"
            iconColor="text-green-500"
            title="Set up AI Assistant"
            description="Your personal email assistant that organizes, archives, and drafts replies based on your rules"
            timeEstimate="10 minutes"
            completed={isAiAssistantConfigured}
          />

          {/* <StepItem
            icon={<Tag size={20} />}
            iconBg="bg-green-100"
            iconColor="text-green-500"
            title="Enable Smart Categories"
            description="Auto-organize emails into intuitive categories"
            timeEstimate="0 seconds (auto-enabled)"
            completed={completedSteps.smartCategories}
            autoCompleted={true}
          /> */}

          {/* <StepItem
            icon={<X size={20} />}
            iconBg="bg-purple-100"
            iconColor="text-purple-500"
            title="Review unsubscribe suggestions"
            description="Easily unsubscribe from unwanted newsletters"
            timeEstimate="30 seconds"
            completed={completedSteps.bulkUnsubscribe}
            onClick={() => toggleStep("bulkUnsubscribe")}
            actionButton="Review"
          /> */}
        </div>

        {/* Future recommendations */}
        {/* <div className="bg-white rounded-lg shadow-sm p-4 mb-6">
          <div className="flex items-center mb-3">
            <Bell size={16} className="text-blue-500 mr-2" />
            <span className="font-semibold text-gray-800">
              Recommended after setup
            </span>
          </div>
          <p className="text-sm text-gray-600 mb-2">
            These additional features can be configured later from your
            settings.
          </p>
          <ul className="text-sm text-gray-700">
            <li className="mb-1 flex items-center">
              <div className="w-1.5 h-1.5 bg-gray-400 rounded-full mr-2" />
              Connect your calendar for meeting scheduling
            </li>
            <li className="mb-1 flex items-center">
              <div className="w-1.5 h-1.5 bg-gray-400 rounded-full mr-2" />
              Set up follow-up reminders
            </li>
          </ul>
        </div> */}

        {/* <div className="flex justify-end">
          <button
            type="button"
            className="px-6 py-2 bg-blue-500 text-white rounded-md hover:bg-blue-600"
          >
            Go to Inbox
          </button>
        </div> */}
      </div>
    </div>
  );
}

const StepItem = ({
  href,
  icon,
  iconBg,
  iconColor,
  title,
  description,
  timeEstimate,
  completed,
  actionButton,
}: {
  href: string;
  icon: React.ReactNode;
  iconBg: string;
  iconColor: string;
  title: string;
  description: string;
  timeEstimate: string;
  completed: boolean;
  actionButton?: string;
}) => {
  return (
    <div className="border-b border-gray-100 last:border-0">
      <div className="flex items-center justify-between p-4">
        <div className="flex max-w-lg items-center">
          <div
            className={`h-10 w-10 ${iconBg} mr-3 flex flex-shrink-0 items-center justify-center rounded-full`}
          >
            <div className={iconColor}>{icon}</div>
          </div>
          <div>
            <h3 className="font-medium text-gray-800">{title}</h3>
            <p className="text-sm text-gray-600">{description}</p>
            <p className="mt-1 text-xs text-gray-500">
              Estimated: {timeEstimate}
            </p>
          </div>
        </div>

        <div className="flex items-center">
          {completed ? (
            <div className="flex h-6 w-6 items-center justify-center rounded-full bg-green-100">
              <Check size={14} className="text-green-600" />
            </div>
          ) : (
            <Link
              href={href}
              target="_blank"
              className="rounded-md bg-blue-100 px-3 py-1 text-sm text-blue-600 hover:bg-blue-200"
            >
              {actionButton || "Enable"}
            </Link>
          )}
        </div>
      </div>
    </div>
  );
};<|MERGE_RESOLUTION|>--- conflicted
+++ resolved
@@ -2,11 +2,8 @@
 import { Shield, Tag, Archive, Check, Zap } from "lucide-react";
 import { auth } from "@/app/api/auth/[...nextauth]/auth";
 import prisma from "@/utils/prisma";
-<<<<<<< HEAD
 import { PageHeading, SectionDescription } from "@/components/Typography";
-=======
 import { LoadStats } from "@/providers/StatLoaderProvider";
->>>>>>> 3be8c9a3
 
 export default async function SetupPage() {
   const session = await auth();
