"use client";

import { useState } from "react";
import { signIn } from "next-auth/react";
import { Card, CardContent } from "@/components/ui/card";
import { Button } from "@/components/ui/button";
import { toastError } from "@/components/Toast";
import Image from "next/image";
import { DialogDescription, DialogFooter } from "@/components/ui/dialog";
import { DialogTitle } from "@/components/ui/dialog";
import { DialogHeader } from "@/components/ui/dialog";
import { DialogContent } from "@/components/ui/dialog";
import { DialogTrigger } from "@/components/ui/dialog";
import { Dialog } from "@/components/ui/dialog";
import type { GetAuthLinkUrlResponse } from "@/app/api/google/linking/auth-url/route";
import type { GetOutlookAuthLinkUrlResponse } from "@/app/api/outlook/linking/auth-url/route";

export function AddAccount() {
  const [isConnecting, setIsConnecting] = useState(false);
  const [isMerging, setIsMerging] = useState(false);

  const handleConnectGoogle = async () => {
    setIsConnecting(true);
    try {
      await signIn("google", { callbackUrl: "/accounts", redirect: true });
    } catch (error) {
      console.error("Error initiating Google link:", error);
      toastError({
        title: "Error initiating Google link",
        description: "Please try again or contact support",
      });
    }
    setIsConnecting(false);
  };

  const handleMergeGoogle = async () => {
    setIsMerging(true);
    try {
      const response = await fetch("/api/google/linking/auth-url", {
        method: "GET",
        headers: {
          "Content-Type": "application/json",
        },
      });

      const data: GetAuthLinkUrlResponse = await response.json();

      window.location.href = data.url;
    } catch (error) {
      console.error("Error initiating Google link:", error);
      toastError({
        title: "Error initiating Google link",
        description: "Please try again or contact support",
      });
    }
    setIsMerging(false);
  };

  const handleConnectMicrosoft = async () => {
    setIsLoading(true);
    try {
      await signIn("microsoft-entra-id", {
        callbackUrl: "/accounts",
        redirect: true,
      });
    } catch (error) {
      console.error("Error initiating Microsoft link:", error);
      toastError({
        title: "Error initiating Microsoft link",
        description: "Please try again or contact support",
      });
    }
    setIsLoading(false);
  };

  const handleMergeMicrosoft = async () => {
    setIsLoading(true);
    try {
      const response = await fetch("/api/outlook/linking/auth-url", {
        method: "GET",
        headers: {
          "Content-Type": "application/json",
        },
      });

      const data: GetOutlookAuthLinkUrlResponse = await response.json();

      window.location.href = data.url;
    } catch (error) {
      console.error("Error initiating Microsoft link:", error);
      toastError({
        title: "Error initiating Microsoft link",
        description: "Please try again or contact support",
      });
    }
    setIsLoading(false);
  };

  return (
    <Card className="flex items-center justify-center">
      <CardContent className="flex flex-col items-center p-6">
<<<<<<< HEAD
        <div className="flex w-full flex-col gap-4">
          {/* Google Account */}
          <Dialog>
            <DialogTrigger asChild>
              <Button disabled={isLoading} className="w-full">
                <Image
                  src="/images/google.svg"
                  alt=""
                  width={24}
                  height={24}
                  unoptimized
                />
                <span className="ml-2">
                  {isLoading ? "Connecting..." : "Add Google Account"}
                </span>
              </Button>
            </DialogTrigger>
            <DialogContent>
              <DialogHeader>
                <DialogTitle>Add or Merge Google Account</DialogTitle>
                <DialogDescription>
                  Choose an action:
                  <ul className="mb-2 mt-2 list-disc pl-5">
                    <li>
                      <b>Connect Account:</b> Add an account that you haven't
                      yet added to Inbox Zero.
                    </li>
                    <li>
                      <b>Merge Another Account:</b> Sign in with a Google
                      account that's currently linked to a *different* Inbox
                      Zero user.
                    </li>
                  </ul>
                </DialogDescription>
              </DialogHeader>
              <DialogFooter className="gap-2 sm:justify-end">
                <Button variant="outline">Cancel</Button>
                <Button
                  variant="secondary"
                  disabled={isLoading}
                  onClick={handleMergeGoogle}
                >
                  Merge Another Account
                </Button>
                <Button disabled={isLoading} onClick={handleConnectGoogle}>
                  {isLoading ? "Connecting..." : "Connect Account"}
                </Button>
              </DialogFooter>
            </DialogContent>
          </Dialog>

          {/* Microsoft Account */}
          <Dialog>
            <DialogTrigger asChild>
              <Button disabled={isLoading} className="w-full">
                <Image
                  src="/images/microsoft.svg"
                  alt=""
                  width={24}
                  height={24}
                  unoptimized
                />
                <span className="ml-2">
                  {isLoading ? "Connecting..." : "Add Microsoft Account"}
                </span>
=======
        <Dialog>
          <DialogTrigger asChild>
            <Button disabled={isConnecting} className="mt-auto">
              <Image
                src="/images/google.svg"
                alt=""
                width={24}
                height={24}
                unoptimized
              />
              <span className="ml-2">
                {isConnecting ? "Connecting..." : "Add Google Account"}
              </span>
            </Button>
          </DialogTrigger>
          <DialogContent>
            <DialogHeader>
              <DialogTitle>Add Google Account</DialogTitle>
              <DialogDescription>
                Does the account you want to add already have an Inbox Zero
                account? If yes, we'll link it to your current account.
              </DialogDescription>
            </DialogHeader>
            <DialogFooter>
              <Button
                variant="outline"
                size="sm"
                loading={isMerging}
                disabled={isMerging || isConnecting}
                onClick={handleMergeGoogle}
              >
                Yes
              </Button>
              <Button
                variant="outline"
                size="sm"
                loading={isConnecting}
                disabled={isMerging || isConnecting}
                onClick={handleConnectGoogle}
              >
                No
>>>>>>> 8a69d202
              </Button>
            </DialogTrigger>
            <DialogContent>
              <DialogHeader>
                <DialogTitle>Add or Merge Microsoft Account</DialogTitle>
                <DialogDescription>
                  Choose an action:
                  <ul className="mb-2 mt-2 list-disc pl-5">
                    <li>
                      <b>Connect Account:</b> Add an account that you haven't
                      yet added to Inbox Zero.
                    </li>
                    <li>
                      <b>Merge Another Account:</b> Sign in with a Microsoft
                      account that's currently linked to a *different* Inbox
                      Zero user.
                    </li>
                  </ul>
                </DialogDescription>
              </DialogHeader>
              <DialogFooter className="gap-2 sm:justify-end">
                <Button variant="outline">Cancel</Button>
                <Button
                  variant="secondary"
                  disabled={isLoading}
                  onClick={handleMergeMicrosoft}
                >
                  Merge Another Account
                </Button>
                <Button disabled={isLoading} onClick={handleConnectMicrosoft}>
                  {isLoading ? "Connecting..." : "Connect Account"}
                </Button>
              </DialogFooter>
            </DialogContent>
          </Dialog>
        </div>
      </CardContent>
    </Card>
  );
}<|MERGE_RESOLUTION|>--- conflicted
+++ resolved
@@ -16,235 +16,142 @@
 import type { GetOutlookAuthLinkUrlResponse } from "@/app/api/outlook/linking/auth-url/route";
 
 export function AddAccount() {
+  const handleConnectGoogle = async () => {
+    await signIn("google", { callbackUrl: "/accounts", redirect: true });
+  };
+
+  const handleMergeGoogle = async () => {
+    const response = await fetch("/api/google/linking/auth-url", {
+      method: "GET",
+      headers: { "Content-Type": "application/json" },
+    });
+
+    const data: GetAuthLinkUrlResponse = await response.json();
+
+    window.location.href = data.url;
+  };
+
+  const handleConnectMicrosoft = async () => {
+    await signIn("microsoft-entra-id", {
+      callbackUrl: "/accounts",
+      redirect: true,
+    });
+  };
+
+  const handleMergeMicrosoft = async () => {
+    const response = await fetch("/api/outlook/linking/auth-url", {
+      method: "GET",
+      headers: { "Content-Type": "application/json" },
+    });
+
+    const data: GetOutlookAuthLinkUrlResponse = await response.json();
+
+    window.location.href = data.url;
+  };
+
+  return (
+    <Card className="flex items-center justify-center">
+      <CardContent className="flex flex-col items-center gap-4 p-6">
+        <AddEmailAccount
+          name="Google"
+          image="/images/google.svg"
+          handleConnect={handleConnectGoogle}
+          handleMerge={handleMergeGoogle}
+        />
+        <AddEmailAccount
+          name="Microsoft"
+          image="/images/microsoft.svg"
+          handleConnect={handleConnectMicrosoft}
+          handleMerge={handleMergeMicrosoft}
+        />
+      </CardContent>
+    </Card>
+  );
+}
+
+function AddEmailAccount({
+  name,
+  image,
+  handleConnect,
+  handleMerge,
+}: {
+  name: "Google" | "Microsoft";
+  image: string;
+  handleConnect: () => Promise<void>;
+  handleMerge: () => Promise<void>;
+}) {
   const [isConnecting, setIsConnecting] = useState(false);
   const [isMerging, setIsMerging] = useState(false);
 
-  const handleConnectGoogle = async () => {
+  const onConnect = async () => {
     setIsConnecting(true);
     try {
-      await signIn("google", { callbackUrl: "/accounts", redirect: true });
+      await handleConnect();
     } catch (error) {
-      console.error("Error initiating Google link:", error);
+      console.error(`Error initiating ${name} link:`, error);
       toastError({
-        title: "Error initiating Google link",
+        title: `Error initiating ${name} link`,
         description: "Please try again or contact support",
       });
     }
     setIsConnecting(false);
   };
 
-  const handleMergeGoogle = async () => {
+  const onMerge = async () => {
     setIsMerging(true);
+
     try {
-      const response = await fetch("/api/google/linking/auth-url", {
-        method: "GET",
-        headers: {
-          "Content-Type": "application/json",
-        },
-      });
-
-      const data: GetAuthLinkUrlResponse = await response.json();
-
-      window.location.href = data.url;
+      await handleMerge();
     } catch (error) {
-      console.error("Error initiating Google link:", error);
+      console.error(`Error initiating ${name} link:`, error);
       toastError({
-        title: "Error initiating Google link",
+        title: `Error initiating ${name} link`,
         description: "Please try again or contact support",
       });
     }
+
     setIsMerging(false);
   };
 
-  const handleConnectMicrosoft = async () => {
-    setIsLoading(true);
-    try {
-      await signIn("microsoft-entra-id", {
-        callbackUrl: "/accounts",
-        redirect: true,
-      });
-    } catch (error) {
-      console.error("Error initiating Microsoft link:", error);
-      toastError({
-        title: "Error initiating Microsoft link",
-        description: "Please try again or contact support",
-      });
-    }
-    setIsLoading(false);
-  };
-
-  const handleMergeMicrosoft = async () => {
-    setIsLoading(true);
-    try {
-      const response = await fetch("/api/outlook/linking/auth-url", {
-        method: "GET",
-        headers: {
-          "Content-Type": "application/json",
-        },
-      });
-
-      const data: GetOutlookAuthLinkUrlResponse = await response.json();
-
-      window.location.href = data.url;
-    } catch (error) {
-      console.error("Error initiating Microsoft link:", error);
-      toastError({
-        title: "Error initiating Microsoft link",
-        description: "Please try again or contact support",
-      });
-    }
-    setIsLoading(false);
-  };
-
   return (
-    <Card className="flex items-center justify-center">
-      <CardContent className="flex flex-col items-center p-6">
-<<<<<<< HEAD
-        <div className="flex w-full flex-col gap-4">
-          {/* Google Account */}
-          <Dialog>
-            <DialogTrigger asChild>
-              <Button disabled={isLoading} className="w-full">
-                <Image
-                  src="/images/google.svg"
-                  alt=""
-                  width={24}
-                  height={24}
-                  unoptimized
-                />
-                <span className="ml-2">
-                  {isLoading ? "Connecting..." : "Add Google Account"}
-                </span>
-              </Button>
-            </DialogTrigger>
-            <DialogContent>
-              <DialogHeader>
-                <DialogTitle>Add or Merge Google Account</DialogTitle>
-                <DialogDescription>
-                  Choose an action:
-                  <ul className="mb-2 mt-2 list-disc pl-5">
-                    <li>
-                      <b>Connect Account:</b> Add an account that you haven't
-                      yet added to Inbox Zero.
-                    </li>
-                    <li>
-                      <b>Merge Another Account:</b> Sign in with a Google
-                      account that's currently linked to a *different* Inbox
-                      Zero user.
-                    </li>
-                  </ul>
-                </DialogDescription>
-              </DialogHeader>
-              <DialogFooter className="gap-2 sm:justify-end">
-                <Button variant="outline">Cancel</Button>
-                <Button
-                  variant="secondary"
-                  disabled={isLoading}
-                  onClick={handleMergeGoogle}
-                >
-                  Merge Another Account
-                </Button>
-                <Button disabled={isLoading} onClick={handleConnectGoogle}>
-                  {isLoading ? "Connecting..." : "Connect Account"}
-                </Button>
-              </DialogFooter>
-            </DialogContent>
-          </Dialog>
-
-          {/* Microsoft Account */}
-          <Dialog>
-            <DialogTrigger asChild>
-              <Button disabled={isLoading} className="w-full">
-                <Image
-                  src="/images/microsoft.svg"
-                  alt=""
-                  width={24}
-                  height={24}
-                  unoptimized
-                />
-                <span className="ml-2">
-                  {isLoading ? "Connecting..." : "Add Microsoft Account"}
-                </span>
-=======
-        <Dialog>
-          <DialogTrigger asChild>
-            <Button disabled={isConnecting} className="mt-auto">
-              <Image
-                src="/images/google.svg"
-                alt=""
-                width={24}
-                height={24}
-                unoptimized
-              />
-              <span className="ml-2">
-                {isConnecting ? "Connecting..." : "Add Google Account"}
-              </span>
-            </Button>
-          </DialogTrigger>
-          <DialogContent>
-            <DialogHeader>
-              <DialogTitle>Add Google Account</DialogTitle>
-              <DialogDescription>
-                Does the account you want to add already have an Inbox Zero
-                account? If yes, we'll link it to your current account.
-              </DialogDescription>
-            </DialogHeader>
-            <DialogFooter>
-              <Button
-                variant="outline"
-                size="sm"
-                loading={isMerging}
-                disabled={isMerging || isConnecting}
-                onClick={handleMergeGoogle}
-              >
-                Yes
-              </Button>
-              <Button
-                variant="outline"
-                size="sm"
-                loading={isConnecting}
-                disabled={isMerging || isConnecting}
-                onClick={handleConnectGoogle}
-              >
-                No
->>>>>>> 8a69d202
-              </Button>
-            </DialogTrigger>
-            <DialogContent>
-              <DialogHeader>
-                <DialogTitle>Add or Merge Microsoft Account</DialogTitle>
-                <DialogDescription>
-                  Choose an action:
-                  <ul className="mb-2 mt-2 list-disc pl-5">
-                    <li>
-                      <b>Connect Account:</b> Add an account that you haven't
-                      yet added to Inbox Zero.
-                    </li>
-                    <li>
-                      <b>Merge Another Account:</b> Sign in with a Microsoft
-                      account that's currently linked to a *different* Inbox
-                      Zero user.
-                    </li>
-                  </ul>
-                </DialogDescription>
-              </DialogHeader>
-              <DialogFooter className="gap-2 sm:justify-end">
-                <Button variant="outline">Cancel</Button>
-                <Button
-                  variant="secondary"
-                  disabled={isLoading}
-                  onClick={handleMergeMicrosoft}
-                >
-                  Merge Another Account
-                </Button>
-                <Button disabled={isLoading} onClick={handleConnectMicrosoft}>
-                  {isLoading ? "Connecting..." : "Connect Account"}
-                </Button>
-              </DialogFooter>
-            </DialogContent>
-          </Dialog>
-        </div>
-      </CardContent>
-    </Card>
+    <Dialog>
+      <DialogTrigger asChild>
+        <Button disabled={isConnecting} className="mt-auto">
+          <Image src={image} alt="" width={24} height={24} unoptimized />
+          <span className="ml-2">
+            {isConnecting ? "Connecting..." : `Add ${name} Account`}
+          </span>
+        </Button>
+      </DialogTrigger>
+      <DialogContent>
+        <DialogHeader>
+          <DialogTitle>Add {name} Account</DialogTitle>
+          <DialogDescription>
+            Does the account you want to add already have an Inbox Zero account?
+            If yes, we'll link it to your current account.
+          </DialogDescription>
+        </DialogHeader>
+        <DialogFooter>
+          <Button
+            variant="outline"
+            size="sm"
+            loading={isMerging}
+            disabled={isMerging || isConnecting}
+            onClick={onMerge}
+          >
+            Yes
+          </Button>
+          <Button
+            variant="outline"
+            size="sm"
+            loading={isConnecting}
+            disabled={isMerging || isConnecting}
+            onClick={onConnect}
+          >
+            No
+          </Button>
+        </DialogFooter>
+      </DialogContent>
+    </Dialog>
   );
 }